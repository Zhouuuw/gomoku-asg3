"""
simple_board.py

Implements a basic Go board with functions to:
- initialize to a given board size
- check if a move is legal
- play a move

The board uses a 1-dimensional representation with padding
"""

import numpy as np
import random
from board_util import GoBoardUtil, BLACK, WHITE, EMPTY, BORDER, \
                       PASS, is_black_white, coord_to_point, where1d, \
                       MAXSIZE, NULLPOINT

class SimpleGoBoard(object):

    def get_color(self, point):
        return self.board[point]

    def pt(self, row, col):
        return coord_to_point(row, col, self.size)

    def is_legal(self, point, color):
        """
        Check whether it is legal for color to play on point
        """
        assert is_black_white(color)
        # Special cases
        if point == PASS:
            return True
        elif self.board[point] != EMPTY:
            return False
        if point == self.ko_recapture:
            return False
            
        # General case: detect captures, suicide
        opp_color = GoBoardUtil.opponent(color)
        self.board[point] = color
        legal = True
        has_capture = self._detect_captures(point, opp_color)
        if not has_capture and not self._stone_has_liberty(point):
            block = self._block_of(point)
            if not self._has_liberty(block): # suicide
                legal = False
        self.board[point] = EMPTY
        return legal

    def _detect_captures(self, point, opp_color):
        """
        Did move on point capture something?
        """
        for nb in self.neighbors_of_color(point, opp_color):
            if self._detect_capture(nb):
                return True
        return False

    def get_empty_points(self):
        """
        Return:
            The empty points on the board
        """
        return where1d(self.board == EMPTY)

    def __init__(self, size):
        """
        Creates a Go board of given size
        """
        assert 2 <= size <= MAXSIZE
        self.reset(size)

    def reset(self, size):
        """
        Creates a start state, an empty board with the given size
        The board is stored as a one-dimensional array
        See GoBoardUtil.coord_to_point for explanations of the array encoding
        """
        self.move_history = []
        self.size = size
        self.NS = size + 1
        self.WE = 1
        self.ko_recapture = None
        self.current_player = BLACK
        self.maxpoint = size * size + 3 * (size + 1)
        self.board = np.full(self.maxpoint, BORDER, dtype = np.int32)
        self.liberty_of = np.full(self.maxpoint, NULLPOINT, dtype = np.int32)
        self._initialize_empty_points(self.board)
        self._initialize_neighbors()

    def copy(self):
        b = SimpleGoBoard(self.size)
        assert b.NS == self.NS
        assert b.WE == self.WE
        b.ko_recapture = self.ko_recapture
        b.current_player = self.current_player
        assert b.maxpoint == self.maxpoint
        b.board = np.copy(self.board)
        return b

    def row_start(self, row):
        assert row >= 1
        assert row <= self.size
        return row * self.NS + 1
        
    def _initialize_empty_points(self, board):
        """
        Fills points on the board with EMPTY
        Argument
        ---------
        board: numpy array, filled with BORDER
        """
        for row in range(1, self.size + 1):
            start = self.row_start(row)
            board[start : start + self.size] = EMPTY

    def _on_board_neighbors(self, point):
        nbs = []
        for nb in self._neighbors(point):
            if self.board[nb] != BORDER:
                nbs.append(nb)
        return nbs
            
    def _initialize_neighbors(self):
        """
        precompute neighbor array.
        For each point on the board, store its list of on-the-board neighbors
        """
        self.neighbors = []
        for point in range(self.maxpoint):
            if self.board[point] == BORDER:
                self.neighbors.append([])
            else:
                self.neighbors.append(self._on_board_neighbors(point))
        
    def is_eye(self, point, color):
        """
        Check if point is a simple eye for color
        """
        if not self._is_surrounded(point, color):
            return False
        # Eye-like shape. Check diagonals to detect false eye
        opp_color = GoBoardUtil.opponent(color)
        false_count = 0
        at_edge = 0
        for d in self._diag_neighbors(point):
            if self.board[d] == BORDER:
                at_edge = 1
            elif self.board[d] == opp_color:
                false_count += 1
        return false_count <= 1 - at_edge # 0 at edge, 1 in center
    
    def _is_surrounded(self, point, color):
        """
        check whether empty point is surrounded by stones of color.
        """
        for nb in self.neighbors[point]:
            nb_color = self.board[nb]
            if nb_color != color:
                return False
        return True

    def _stone_has_liberty(self, stone):
        lib = self.find_neighbor_of_color(stone, EMPTY)
        return lib != None

    def _get_liberty(self, block):
        """
        Find any liberty of the given block.
        Returns None in case there is no liberty.
        block is a numpy boolean array
        """
        for stone in where1d(block):
            lib = self.find_neighbor_of_color(stone, EMPTY)
            if lib != None:
                return lib
        return None

    def _has_liberty(self, block):
        """
        Check if the given block has any liberty.
        Also updates the liberty_of array.
        block is a numpy boolean array
        """
        lib = self._get_liberty(block)
        if lib != None:
            assert self.get_color(lib) == EMPTY
            for stone in where1d(block):
                self.liberty_of[stone] = lib
            return True
        return False

    def _block_of(self, stone):
        """
        Find the block of given stone
        Returns a board of boolean markers which are set for
        all the points in the block 
        """
        marker = np.full(self.maxpoint, False, dtype = bool)
        pointstack = [stone]
        color = self.get_color(stone)
        assert is_black_white(color)
        marker[stone] = True
        while pointstack:
            p = pointstack.pop()
            neighbors = self.neighbors_of_color(p, color)
            for nb in neighbors:
                if not marker[nb]:
                    marker[nb] = True
                    pointstack.append(nb)
        return marker

    def _fast_liberty_check(self, nb_point):
        lib = self.liberty_of[nb_point]
        if lib != NULLPOINT and self.get_color(lib) == EMPTY:
            return True # quick exit, block has a liberty  
        if self._stone_has_liberty(nb_point):
            return True # quick exit, no need to look at whole block
        return False
        
    def _detect_capture(self, nb_point):
        """
        Check whether opponent block on nb_point is captured.
        Returns boolean.
        """
        if self._fast_liberty_check(nb_point):
            return False
        opp_block = self._block_of(nb_point)
        return not self._has_liberty(opp_block)
    
    def _detect_and_process_capture(self, nb_point):
        """
        Check whether opponent block on nb_point is captured.
        If yes, remove the stones.
        Returns the stone if only a single stone was captured,
            and returns None otherwise.
        This result is used in play_move to check for possible ko
        """
        if self._fast_liberty_check(nb_point):
            return None
        opp_block = self._block_of(nb_point)
        if self._has_liberty(opp_block):
            return None
        captures = list(where1d(opp_block))
        self.board[captures] = EMPTY
        self.liberty_of[captures] = NULLPOINT
        single_capture = None 
        if len(captures) == 1:
            single_capture = nb_point
        return single_capture

    def play_move(self, point, color):
        """
        Play a move of color on point
        Returns boolean: whether move was legal
        """
        assert is_black_white(color)
        # Special cases
        if point == PASS:
            self.ko_recapture = None
            self.current_player = GoBoardUtil.opponent(color)
            return True
        elif self.board[point] != EMPTY:
            return False
        if point == self.ko_recapture:
            return False
            
        # General case: deal with captures, suicide, and next ko point
        opp_color = GoBoardUtil.opponent(color)
        in_enemy_eye = self._is_surrounded(point, opp_color)
        self.board[point] = color
        single_captures = []
        neighbors = self.neighbors[point]
        for nb in neighbors:
            if self.board[nb] == opp_color:
                single_capture = self._detect_and_process_capture(nb)
                if single_capture != None:
                    single_captures.append(single_capture)
        if not self._stone_has_liberty(point):
            # check suicide of whole block
            block = self._block_of(point)
            if not self._has_liberty(block): # undo suicide move
                self.board[point] = EMPTY
                return False
        self.ko_recapture = None
        if in_enemy_eye and len(single_captures) == 1:
            self.ko_recapture = single_captures[0]
        self.current_player = GoBoardUtil.opponent(color)
        return True

    def neighbors_of_color(self, point, color):
        """ List of neighbors of point of given color """
        nbc = []
        for nb in self.neighbors[point]:
            if self.get_color(nb) == color:
                nbc.append(nb)
        return nbc
        
    def find_neighbor_of_color(self, point, color):
        """ Return one neighbor of point of given color, or None """
        for nb in self.neighbors[point]:
            if self.get_color(nb) == color:
                return nb
        return None
        
    def _neighbors(self, point):
        """ List of all four neighbors of the point """
        return [point - 1, point + 1, point - self.NS, point + self.NS]

    def _diag_neighbors(self, point):
        """ List of all four diagonal neighbors of point """
        return [point - self.NS - 1, 
                point - self.NS + 1, 
                point + self.NS - 1, 
                point + self.NS + 1]
    
    def _point_to_coord(self, point):
        """
        Transform point index to row, col.
        
        Arguments
        ---------
        point
        
        Returns
        -------
        x , y : int
        coordination of the board  1<= x <=size, 1<= y <=size .
        """
        if point is None:
            return 'pass'
        row, col = divmod(point, self.NS)
        return row, col

    def is_legal_gomoku(self, point, color):
        """
            Check whether it is legal for color to play on point, for the game of gomoku
            """
        return self.board[point] == EMPTY
    
    def undo_move(self):
        point = self.move_history.pop()
        opponent_color = GoBoardUtil.opponent(self.current_player)
        assert self.get_color(point) == opponent_color
        self.board[point] = EMPTY
        self.current_player = opponent_color

    def play_move_gomoku(self, point, color):
        """
            Play a move of color on point, for the game of gomoku
            Returns boolean: whether move was legal
            """
        assert is_black_white(color)
        assert point != PASS
        if self.board[point] != EMPTY:
            return False
        self.board[point] = color
        self.current_player = GoBoardUtil.opponent(color)
        self.move_history.append(point)
        return True
        
    def _point_direction_check_connect_gomoko(self, point, shift):
        """
        Check if the point has connect5 condition in a direction
        for the game of Gomoko.
        """
        color = self.board[point]
        count = 1
        d = shift
        p = point
        while True:
            p = p + d
            if self.board[p] == color:
                count = count + 1
                if count == 5:
                    break
            else:
                break
        d = -d
        p = point
        while True:
            p = p + d
            if self.board[p] == color:
                count = count + 1
                if count == 5:
                    break
            else:
                break
        assert count <= 5
        return count == 5
    
    def point_check_game_end_gomoku(self, point):
        """
            Check if the point causes the game end for the game of Gomoko.
            """
        # check horizontal
        if self._point_direction_check_connect_gomoko(point, 1):
            return True
        
        # check vertical
        if self._point_direction_check_connect_gomoko(point, self.NS):
            return True
        
        # check y=x
        if self._point_direction_check_connect_gomoko(point, self.NS + 1):
            return True
        
        # check y=-x
        if self._point_direction_check_connect_gomoko(point, self.NS - 1):
            return True
        
        return False
    
    def check_game_end_gomoku(self):
        """
            Check if the game ends for the game of Gomoku.
            """
        white_points = where1d(self.board == WHITE)
        black_points = where1d(self.board == BLACK)
        
        for point in white_points:
            if self.point_check_game_end_gomoku(point):
                return True, WHITE
    
        for point in black_points:
            if self.point_check_game_end_gomoku(point):
                return True, BLACK

        return False, None

<<<<<<< HEAD
    
=======
    def simulate(self):
        """
        1. check if any player win first
        2. if no player wins, copy current board into b
        and play all legal moves in a random order
        until there is a win or a draw.
        3. Finally return simulate result for sampling
        """
        result,winner = self.check_game_end_gomoku()
        if result == True:
            return winner

        all_moves = self.get_empty_points()
        random.shuffle(all_moves)
        b = self.copy()
        for i in range(len(all_moves)):
            b.play_move_gomoku(all_moves[i])
            result,winner = b.check_game_end_gomoku()
            if result == True:
                return winner
        return 0

            
>>>>>>> 2e61b81a
<|MERGE_RESOLUTION|>--- conflicted
+++ resolved
@@ -429,9 +429,7 @@
 
         return False, None
 
-<<<<<<< HEAD
-    
-=======
+
     def simulate(self):
         """
         1. check if any player win first
@@ -455,4 +453,3 @@
         return 0
 
             
->>>>>>> 2e61b81a
